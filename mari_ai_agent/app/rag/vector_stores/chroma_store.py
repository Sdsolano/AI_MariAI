--- conflicted
+++ resolved
@@ -11,18 +11,10 @@
 import psycopg2
 def obtener_cursos():
     conn = psycopg2.connect(
-<<<<<<< HEAD
-        dbname="aca_2",
-        user="sdsolano",
-        password="samuel1902",
-        host="localhost",
-        port="5432"
-=======
        dbname=os.environ["ACADEMIC_DB_NAME"] ,
         user=os.environ["ACADEMIC_DB_USER"],
         host=os.environ["ACADEMIC_DB_HOST"],
         port=os.environ["ACADEMIC_DB_PORT"]
->>>>>>> 4bf9466b
     )
 
     cur = conn.cursor()
